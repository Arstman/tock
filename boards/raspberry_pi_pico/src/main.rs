--- conflicted
+++ resolved
@@ -29,41 +29,10 @@
 const FAULT_RESPONSE: capsules_system::process_policies::PanicFaultPolicy =
     capsules_system::process_policies::PanicFaultPolicy {};
 
-<<<<<<< HEAD
-// Number of concurrent processes this platform supports.
-const NUM_PROCS: usize = 4;
-
-type ChipHw = Rp2040<'static, Rp2040DefaultPeripherals<'static>>;
-type ProcessPrinterInUse = capsules_system::process_printer::ProcessPrinterText;
-
-/// Resources for when a board panics used by io.rs.
-static PANIC_RESOURCES: SingleThreadValue<PanicResources<ChipHw, ProcessPrinterInUse>> =
-    SingleThreadValue::new(PanicResources::new());
-
-type TemperatureRp2040Sensor = components::temperature_rp2040::TemperatureRp2040ComponentType<
-    capsules_core::virtualizers::virtual_adc::AdcDevice<'static, rp2040::adc::Adc<'static>>,
->;
-type TemperatureDriver = components::temperature::TemperatureComponentType<TemperatureRp2040Sensor>;
-
-type SchedulerInUse = components::sched::round_robin::RoundRobinComponentType;
-
-=======
->>>>>>> b239d1ee
 /// Supported drivers by the platform
 pub struct RaspberryPiPico {
     base: raspberry_pi_pico::Platform,
     led: &'static capsules_core::led::LedDriver<'static, LedHigh<'static, RPGpioPin<'static>>, 1>,
-<<<<<<< HEAD
-    adc: &'static capsules_core::adc::AdcVirtualized<'static>,
-    temperature: &'static TemperatureDriver,
-    i2c: &'static capsules_core::i2c_master::I2CMasterDriver<'static, I2c<'static, 'static>>,
-
-    date_time:
-        &'static capsules_extra::date_time::DateTimeCapsule<'static, rp2040::rtc::Rtc<'static>>,
-    scheduler: &'static SchedulerInUse,
-    systick: cortexm0p::systick::SysTick,
-=======
->>>>>>> b239d1ee
 }
 
 impl SyscallDriverLookup for RaspberryPiPico {
@@ -82,7 +51,7 @@
     type SyscallDriverLookup = Self;
     type SyscallFilter = ();
     type ProcessFault = ();
-    type Scheduler = SchedulerInUse;
+    type Scheduler = raspberry_pi_pico::SchedulerInUse;
     type SchedulerTimer = cortexm0p::systick::SysTick;
     type WatchDog = ();
     type ContextSwitchCallback = ();
