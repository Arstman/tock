--- conflicted
+++ resolved
@@ -653,7 +653,6 @@
         processid: ProcessId,
     ) -> Result<(), ErrorCode> {
         if channel < self.drivers.len() {
-<<<<<<< HEAD
             if self.current_app.is_none() {
                 self.current_app.set(appid);
                 let r = self.call_driver(command, channel);
@@ -666,18 +665,6 @@
                 match self
                     .apps
                     .enter(appid, |app, _| {
-=======
-            self.apps
-                .enter(processid, |app, _| {
-                    if self.current_app.is_none() {
-                        self.current_app.set(processid);
-                        let value = self.call_driver(command, channel);
-                        if value != Ok(()) {
-                            self.current_app.clear();
-                        }
-                        value
-                    } else {
->>>>>>> 602ede37
                         if app.pending_command == true {
                             Err(ErrorCode::BUSY)
                         } else {
