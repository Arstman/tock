--- conflicted
+++ resolved
@@ -869,16 +869,10 @@
         flash_freed: usize,
     ) -> Result<usize, ErrorCode> {
         // Get the data from that region
-<<<<<<< HEAD
         let region_data = self.read_buffer.take().unwrap();
-        if self.state.get() != State::GarbageCollect(RubbishState::ReadRegion(region)) {
-            match self.controller.read_region(region, 0, region_data) {
-=======
-        let mut region_data = self.read_buffer.take().unwrap();
         if self.state.get() != State::GarbageCollect(RubbishState::ReadRegion(region, flash_freed))
         {
-            match self.controller.read_region(region, 0, &mut region_data) {
->>>>>>> 7ff4e9cc
+            match self.controller.read_region(region, 0, region_data) {
                 Ok(()) => {}
                 Err(e) => {
                     self.read_buffer.replace(Some(region_data));
